--- conflicted
+++ resolved
@@ -1118,7 +1118,6 @@
                             Tc_v = max(1, Lm1_v - Tf_v)
                             init_context_v = x_in_v[0:1, :Tc_v, :].to(torch.float32)
                             stim_full_v = stim_v[0:1, : Tc_v + Tf_v, :]
-<<<<<<< HEAD
                             with autocast_context():
                                 pred_future_v = autoregressive_rollout(
                                     model,
@@ -1133,23 +1132,6 @@
                                     Tf_v,
                                     sampling_rate_hz=sr_v,
                                 )
-=======
-                            pred_future_v, _ctx_ct_v, _pred_ct_v = model.autoregress(
-                                init_context_v,
-                                stim_full_v,
-                                positions_v[0:1],
-                                mask_v[0:1],
-                                neuron_ids_v[0:1],
-                                lam_v[0:1] if lam_v.numel() > 0 else None,
-                                las_v[0:1] if las_v.numel() > 0 else None,
-                                Tf_v,
-                                sampling_rate_hz=sr_v,
-                                max_context_len=int(
-                                    cfg["training"].get("sequence_length", 12)
-                                )
-                                - 1,
-                            )
->>>>>>> 2864babd
                             final_ctx = init_context_v[0].cpu()
                             final_truth = x_in_v[0, Tc_v : Tc_v + Tf_v, :].cpu()
                             final_pred = pred_future_v[0].cpu()
@@ -1380,7 +1362,6 @@
                     Tc = max(1, Lm1 - Tf)
                     init_context = x_in[0:1, :Tc, :].to(torch.float32)
                     stim_full = stim[0:1, : Tc + Tf, :]
-<<<<<<< HEAD
                     with autocast_context():
                         pred_future = autoregressive_rollout(
                             model,
@@ -1395,21 +1376,6 @@
                             Tf,
                             sampling_rate_hz=sr,
                         )
-=======
-                    pred_future, _ctx_ct, _pred_ct = model.autoregress(
-                        init_context,
-                        stim_full,
-                        positions[0:1],
-                        mask[0:1],
-                        neuron_ids[0:1],
-                        lam[0:1] if lam.numel() > 0 else None,
-                        las[0:1] if las.numel() > 0 else None,
-                        Tf,
-                        sampling_rate_hz=sr,
-                        max_context_len=int(cfg["training"].get("sequence_length", 12))
-                        - 1,
-                    )
->>>>>>> 2864babd
                     final_ctx = init_context[0].cpu()
                     final_truth = x_in[0, Tc : Tc + Tf, :].cpu()
                     final_pred = pred_future[0].cpu()
