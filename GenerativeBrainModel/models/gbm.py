--- conflicted
+++ resolved
@@ -27,12 +27,9 @@
         neuron_pad_id: int = 0,
         global_neuron_ids: torch.Tensor | None = None,
         cov_rank: int = 32,
-<<<<<<< HEAD
         use_ffn_checkpoint: bool = False,
-=======
         topk_fraction: float = 0.1,
         gumbel_temperature: float = 1.0,
->>>>>>> 2864babd
     ):
         super(GBM, self).__init__()
 
